--- conflicted
+++ resolved
@@ -12,30 +12,26 @@
   let credentials = get(defaultUser);
   let options = get(launcherOptions);
   if (!credentials || !options) {
-<<<<<<< HEAD
     await invoke("request_norisk_branches_from_cache", {options}).then(result => {
       const latestBranch = options?.experimentalMode ? options.latestDevBranch : options.latestBranch;
       result.sort(function(a, b) {
-        if (a === latestBranch) {
+        if (a.name === latestBranch) {
           return -1;
-        } else if (b === latestBranch) {
+        } else if (b.name === latestBranch) {
           return 1;
         } else {
-          return a.localeCompare(b);
+          return a.name.localeCompare(b.name);
         }
       });
-      branches.set(result);
+      branches.set(result.map(branch => branch.name));
+      branchSubtitles.set(result.map(branch => branch.subtitle));
     }).catch((reason) => {
       branches.set([]);
+      branchSubtitles.set([]);
       //addNotification(reason);
     })
     setBranchIndex()
     return
-=======
-    branches.set([])
-    branchSubtitles.set([])
-    return;
->>>>>>> f72c7ea1
   }
   await invoke("request_norisk_branches", { options, credentials }).then(result => {
     const latestBranch = options?.experimentalMode ? options.latestDevBranch : options.latestBranch;
@@ -60,12 +56,9 @@
 }
 
 function setBranchIndex() {
+  let options = get(launcherOptions);
   noriskLog("Fetches Branches: " + JSON.stringify(get(branches)));
-<<<<<<< HEAD
-  let options = get(launcherOptions);
-=======
   noriskLog("Fetches Branches Subtitles: " + JSON.stringify(get(branchSubtitles)));
->>>>>>> f72c7ea1
 
   let latestBranch = options?.experimentalMode ? options?.latestDevBranch : options?.latestBranch;
   let _branches = get(branches);
