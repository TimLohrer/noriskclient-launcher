use std::collections::{BTreeMap, HashMap};
use anyhow::Result;
use chrono::{DateTime, Utc};
use serde::{Deserialize, Serialize};
use serde::de::DeserializeOwned;
use log::{debug, info};

use crate::custom_servers::models::CustomServer;
use crate::{HTTP_CLIENT, LAUNCHER_DIRECTORY};
use crate::app::app_data::LauncherOptions;
use crate::minecraft::version::AssetObject;
use crate::utils::get_maven_artifact_path;

/// API endpoint url
pub const NORISK_LAUNCHER_API_VERSION: &str = "launcherapi/v1";

pub const CONTENT_FOLDER: &str = "NoRiskClient";

/// Placeholder struct for API endpoints implementation
pub struct ApiEndpoints;

pub fn get_launcher_api_base(is_experimental: bool) -> String {
    return if is_experimental {
        String::from("https://api-staging.norisk.gg")
    } else {
        String::from("https://api.norisk.gg")
    };
}

impl ApiEndpoints {
    /// Request all available branches
    pub async fn norisk_branches(norisk_token: &str) -> Result<Vec<String>> {
        Self::request_from_norisk_endpoint("branches", norisk_token).await
    }

    /// Request token for experimental mode
    pub async fn enable_experimental_mode(experimental_token: &str) -> Result<bool> {
        Self::request_from_norisk_endpoint_with_experimental("experimental-mode", true, experimental_token).await
    }

    /// Request featured mods
    pub async fn norisk_featured_mods(branch: &str) -> Result<Vec<String>> {
        Self::request_from_norisk_endpoint(&*format!("featured/mods/{}", branch), "").await
    }

    /// Request featured resourcepacks
    pub async fn norisk_featured_resourcepacks(branch: &str) -> Result<Vec<String>> {
        Self::request_from_norisk_endpoint(&*format!("featured/resourcepacks/{}", branch), "").await
    }

    /// Request featured shaders
    pub async fn norisk_featured_shaders(branch: &str) -> Result<Vec<String>> {
        Self::request_from_norisk_endpoint(&*format!("featured/shaders/{}", branch), "").await
    }
    
    /// Request featured datapacks
    pub async fn norisk_featured_datapacks(branch: &str) -> Result<Vec<String>> {
        Self::request_from_norisk_endpoint(&*format!("featured/datapacks/{}", branch), "").await
    }
    
    /// Request featured servers
    pub async fn norisk_featured_servers(branch: &str) -> Result<Vec<FeaturedServer>> {
        Self::request_from_norisk_endpoint(&*format!("featured/servers/{}", branch), "").await
    }
    
    /// Request custom servers
    pub async fn norisk_custom_servers(token: &str) -> Result<CustomServersResponse> {
        Self::request_from_norisk_endpoint("custom-servers", token).await
    }
    
    /// Check subdomain
    pub async fn norisk_check_custom_server_subdomain(subdomain: &str, token: &str) -> Result<bool> {
        Self::request_from_norisk_endpoint(&format!("custom-servers/check-subdomain?subdomain={}", subdomain), token).await
    }
    
    /// Get JWT token
    pub async fn norisk_get_custom_server_jwt_token(custom_server_id: &str, token: &str) -> Result<String> {
        Self::request_from_norisk_endpoint(&format!("custom-servers/{}/token", custom_server_id), token).await
    }

    /// Create custom server
    pub async fn norisk_create_custom_server(mc_version: &str, loader_version: Option<&str>, r#type: &str, subdomain: &str, token: &str) -> Result<CustomServer> {
        Self::post_from_norisk_endpoint_with_body("custom-servers", CreateCustomServerRequest { mc_version: mc_version.to_owned(), loader_version: loader_version.map(|s| s.to_owned()), r#type: r#type.to_owned(), subdomain: subdomain.to_owned() }, token).await
    }

    /// Delete custom server
    pub async fn norisk_delete_custom_server(server_id: &str, token: &str) -> Result<()> {
        Self::delete_from_norisk_endpoint(&format!("custom-servers/{}", server_id), token).await
    }

    /// Request all available branches
    pub async fn auth_prepare_response() -> Result<AuthPrepareResponse> {
        Self::post_from_norisk_endpoint("auth/prepare", "").await
    }

    /// Request all available branches
    pub async fn refresh_token(body: &str) -> Result<MinecraftToken> {
        Self::post_from_refresh_endpoint("auth/rust_refresh_only", body).await
    }

    pub async fn refresh_token_maybe_fixed(body: &str) -> Result<RefreshResponse> {
        Self::post_from_refresh_endpoint("auth/rust_refresh_only", body).await
    }

    /// Request all available branches
    pub async fn await_auth_response(id: u32) -> Result<LoginData> {
        Self::post_from_await_endpoint("auth/await", id).await
    }

    /// Request launch manifest of specific build
    pub async fn launch_manifest(branch: &str, norisk_token: &str) -> Result<NoRiskLaunchManifest> {
        Self::request_from_norisk_endpoint(&format!("version/launch/{}", branch), norisk_token).await
    }

    /// Request download of specified JRE for specific OS and architecture
    pub async fn jre(os_name: &String, os_arch: &String, jre_version: u32) -> Result<JreSource> {
        Self::request_from_norisk_endpoint(&format!("version/jre/{}/{}/{}", os_name, os_arch, jre_version), "").await
    }

    /// Request norisk assets json for specific branch
    pub async fn norisk_assets(branch: String, norisk_token: &str) -> Result<NoriskAssets> {
        Self::request_from_norisk_endpoint(&format!("assets/{}", branch), norisk_token).await
    }

    /// Request JSON formatted data from launcher API
    pub async fn request_from_norisk_endpoint<T: DeserializeOwned>(endpoint: &str, norisk_token: &str) -> Result<T> {
        let options = LauncherOptions::load(LAUNCHER_DIRECTORY.config_dir()).await.unwrap_or_default();
        println!("Experimental Mode: {}", options.experimental_mode); // Den formatierten String ausgeben
        let url = format!("{}/{}/{}", get_launcher_api_base(options.experimental_mode), NORISK_LAUNCHER_API_VERSION, endpoint);
        info!("URL: {}", url); // Den formatierten String ausgeben
        Ok(HTTP_CLIENT.get(url)
            .header("Authorization", format!("Bearer {}", norisk_token))
            .send().await?
            .error_for_status()?
            .json::<T>()
            .await?
        )
    }

    // brachen wir für experimental token request, der immer auf experimental endpoint geht
    pub async fn request_from_norisk_endpoint_with_experimental<T: DeserializeOwned>(endpoint: &str, is_experimental: bool, norisk_token: &str) -> Result<T> {
        let url = format!("{}/{}/{}", get_launcher_api_base(is_experimental), NORISK_LAUNCHER_API_VERSION, endpoint);
        info!("URL: {}", url); // Den formatierten String ausgeben
        Ok(HTTP_CLIENT.get(url)
            .header("Authorization", format!("Bearer {}", norisk_token))
            .send().await?
            .error_for_status()?
            .json::<T>()
            .await?
        )
    }

    /// Request JSON formatted data from launcher API
<<<<<<< HEAD
    pub async fn request_from_norisk_main_backend_endpoint<T: DeserializeOwned>(endpoint: &str, norisk_token: &str) -> Result<T> {
        let options = LauncherOptions::load(LAUNCHER_DIRECTORY.config_dir()).await.unwrap_or_default();
        let url = format!("{}/{}/{}", get_launcher_api_base(options.experimental_mode), "api/v1", endpoint);
        info!("URL: {}", url); // Den formatierten String ausgeben
        Ok(HTTP_CLIENT.get(url)
=======
    pub async fn post_from_norisk_endpoint<T: DeserializeOwned>(endpoint: &str, norisk_token: &str) -> Result<T> {
        let options = LauncherOptions::load(LAUNCHER_DIRECTORY.config_dir()).await.unwrap_or_default();
        let url = format!("{}/{}/{}", get_launcher_api_base(options.experimental_mode), "api/v1", endpoint);
        println!("URL: {}", url); // Den formatierten String ausgeben
        Ok(HTTP_CLIENT.post(url)
>>>>>>> cbdf7ba0
            .header("Authorization", format!("Bearer {}", norisk_token))
            .send().await?
            .error_for_status()?
            .json::<T>()
            .await?
        )
    }

<<<<<<< HEAD
=======
    /// Request JSON formatted data from launcher API
    pub async fn post_from_norisk_endpoint_with_body<T: DeserializeOwned, B: Serialize>(endpoint: &str, body: B, norisk_token: &str) -> Result<T> {
        let options = LauncherOptions::load(LAUNCHER_DIRECTORY.config_dir()).await.unwrap_or_default();
        let url = format!("{}/{}/{}", get_launcher_api_base(options.experimental_mode), NORISK_LAUNCHER_API_VERSION, endpoint);
        println!("URL: {}", url); // Den formatierten String ausgeben
        Ok(HTTP_CLIENT.post(url)
            .header("Authorization", format!("Bearer {}", norisk_token))
            .json(&body)
            .send().await?
            .error_for_status()?
            .json::<T>()
            .await?
        )
    }

>>>>>>> cbdf7ba0
    /// Request JSON formatted data from launcher API
    pub async fn delete_from_norisk_endpoint<T: DeserializeOwned>(endpoint: &str, norisk_token: &str) -> Result<T> {
        let options = LauncherOptions::load(LAUNCHER_DIRECTORY.config_dir()).await.unwrap_or_default();
<<<<<<< HEAD
        let url = format!("{}/{}/{}", get_launcher_api_base(options.experimental_mode), "api/v1", endpoint);
        info!("URL: {}", url); // Den formatierten String ausgeben
        Ok(HTTP_CLIENT.post(url)
=======
        let url = format!("{}/{}/{}", get_launcher_api_base(options.experimental_mode), NORISK_LAUNCHER_API_VERSION, endpoint);
        println!("URL: {}", url); // Den formatierten String ausgeben
        Ok(HTTP_CLIENT.delete(url)
>>>>>>> cbdf7ba0
            .header("Authorization", format!("Bearer {}", norisk_token))
            .send().await?
            .error_for_status()?
            .json::<T>()
            .await?
        )
    }

    pub async fn post_from_refresh_endpoint<T: DeserializeOwned>(endpoint: &str, request_body: &str) -> Result<T> {
        let options = LauncherOptions::load(LAUNCHER_DIRECTORY.config_dir()).await.unwrap_or_default();
        let url = format!("{}/{}/{}", get_launcher_api_base(options.experimental_mode), "api/v1", endpoint);
        info!("URL: {}", url); // Den formatierten String ausgeben
        Ok(HTTP_CLIENT.post(url)
            .body(request_body.to_string())
            .send().await?
            .error_for_status()?
            .json::<T>()
            .await?
        )
    }

    /// Request JSON formatted data from launcher API
    pub async fn post_from_await_endpoint<T: DeserializeOwned>(endpoint: &str, id: u32) -> Result<T> {
        let options = LauncherOptions::load(LAUNCHER_DIRECTORY.config_dir()).await.unwrap_or_default();
        let url = format!("{}/{}/{}?{}={}", get_launcher_api_base(options.experimental_mode), "api/v1", endpoint, "id", id);
        info!("URL: {}", url); // Den formatierten String ausgeben
        Ok(HTTP_CLIENT.post(url)
            .send().await?
            .error_for_status()?
            .json::<T>()
            .await?
        )
    }
}

#[derive(Serialize, Deserialize)]
pub struct Branches {
    #[serde(rename = "defaultBranch")]
    pub default_branch: String,
    pub branches: Vec<String>,
}

#[derive(Serialize, Deserialize)]
pub struct Changelog {
    pub build: Build,
    pub changelog: String,
}

#[derive(Serialize, Deserialize)]
pub struct FeaturedServer {
    pub name: String,
    pub description: String,
    #[serde(rename = "iconUrl")]
    pub icon_url: String,
    pub ip: String,
    pub port: u16,
    #[serde(rename = "supportsNoRiskClientFeatures")]
    pub supports_nrc_features: bool,
}

#[derive(Serialize, Deserialize)]
pub struct CustomServersResponse {
    pub limit: i32,
    pub servers: Vec<CustomServer>
}

#[derive(Serialize, Deserialize)]
pub struct CreateCustomServerRequest {
    #[serde(rename = "mcVersion")]
    pub mc_version: String,
    #[serde(rename = "loaderVersion")]
    pub loader_version: Option<String>,
    pub r#type: String,
    pub subdomain: String,
}

#[derive(Debug, Deserialize)]
pub struct AuthPrepareResponse {
    pub id: u32,
    pub url: String,
}

#[derive(Debug, Deserialize)]
pub struct AuthTokenResponse {
    pub access_token: String,
    pub refresh_token: String,
}

#[derive(Debug, Deserialize)]
pub struct RefreshResponse {
    pub access_token: String,
    pub refresh_token: String,
    pub mc_token: String,
    pub mc_name: String,
    pub norisk_token: String,
}


#[derive(Clone, Debug, Serialize, Deserialize)]
pub struct LoginData {
    pub uuid: String,
    pub username: String,
    #[serde(rename = "mcToken")]
    pub mc_token: String,
    #[serde(rename = "accessToken")]
    pub access_token: String,
    #[serde(rename = "refreshToken")]
    pub refresh_token: String,
    #[serde(rename = "noriskToken")]
    pub norisk_token: String,
    #[serde(rename = "experimentalToken")]
    pub experimental_token: Option<String>,
}

#[derive(Clone, Debug, Serialize, Deserialize)]
pub struct LoginDataMinimal {
    pub uuid: String,
    pub username: String
}

#[derive(Clone, Debug, Deserialize)]
pub struct MinecraftToken {
    #[serde(rename = "accessToken")]
    pub access_token: String,
    pub uuid: String,
    //pub duration: u32,
}

impl LoginData {
    /// Refresh access token if necessary

    pub async fn refresh_maybe_fixed(self) -> Result<LoginData> {
        debug!("Refreshing auth via norisk maybe fixed...");
        let options = LauncherOptions::load(LAUNCHER_DIRECTORY.config_dir()).await.unwrap_or_default();
        match ApiEndpoints::refresh_token_maybe_fixed(&self.refresh_token).await {
            Ok(response) => {
                debug!("Refreshed auth...");
                Ok(LoginData {
                    uuid: self.uuid,
                    access_token: response.access_token,
                    refresh_token: response.refresh_token,
                    username: response.mc_name,
                    norisk_token: if options.experimental_mode { self.norisk_token } else { response.norisk_token.clone() },
                    experimental_token: if options.experimental_mode { Some(response.norisk_token) } else { self.experimental_token },
                    mc_token: response.mc_token,
                })
            }
            Err(err) => {
                Err(err)
            }
        }
    }
}

///
/// JSON struct of Build
///
#[derive(Debug, Serialize, Deserialize)]
pub struct NoRiskBuild {
    pub branch: String,
    #[serde(rename(serialize = "mcVersion"))]
    pub mc_version: String,
    #[serde(rename(serialize = "jreVersion"))]
    pub jre_version: u32,
    #[serde(rename(serialize = "fabricLoaderVersion"))]
    pub fabric_loader_version: String,
}

///
/// JSON struct of Build
///
#[derive(Debug, Serialize, Deserialize)]
pub struct Build {
    #[serde(rename(serialize = "buildId"))]
    pub build_id: u32,
    #[serde(rename(serialize = "commitId"))]
    pub commit_id: String,
    pub branch: String,
    pub subsystem: String,
    #[serde(rename(serialize = "lbVersion"))]
    pub lb_version: String,
    #[serde(rename(serialize = "mcVersion"))]
    pub mc_version: String,
    pub release: bool,
    pub date: DateTime<Utc>,
    pub message: String,
    pub url: String,
    #[serde(rename(serialize = "jreVersion"))]
    pub jre_version: u32,
    #[serde(flatten)]
    pub subsystem_specific_data: SubsystemSpecificData,
}

///
/// Subsystem specific data
/// This can be used for any subsystem, but for now it is only implemented for Fabric.
/// It has to be turned into a Enum to be able to decide on it's own for specific data, but for now this is not required.
///
#[derive(Debug, Serialize, Deserialize)]
pub struct SubsystemSpecificData {
    // Additional data
    #[serde(rename(serialize = "fabricApiVersion"))]
    pub fabric_api_version: String,
    #[serde(rename(serialize = "fabricLoaderVersion"))]
    pub fabric_loader_version: String,
    #[serde(rename(serialize = "kotlinVersion"))]
    pub kotlin_version: String,
    #[serde(rename(serialize = "kotlinModVersion"))]
    pub kotlin_mod_version: String,
}

///
/// JSON struct of Launch Manifest
///
#[derive(Serialize, Deserialize, Debug)]
pub struct NoRiskLaunchManifest {
    pub build: NoRiskBuild,
    pub server: String,
    pub subsystem: LoaderSubsystem,
    pub mods: Vec<LoaderMod>,
    pub repositories: BTreeMap<String, String>,
}

///
/// JSON struct of Launch Manifest
///
#[derive(Deserialize, Debug)]
pub struct LaunchManifest {
    pub build: Build,
    pub subsystem: LoaderSubsystem,
    pub mods: Vec<LoaderMod>,
    pub repositories: BTreeMap<String, String>,
}

///
/// JSON struct of mod
///
#[derive(Serialize, Deserialize, Debug, Clone)]
pub struct LoaderMod {
    #[serde(default)]
    pub required: bool,
    #[serde(default)]
    #[serde(alias = "default")]
    pub enabled: bool,
    pub name: String,
    pub source: ModSource,
}

impl LoaderMod {
    pub fn is_same_slug(&self, other: &LoaderMod) -> bool {
        return self.source.get_slug().eq_ignore_ascii_case(&other.source.get_slug());
    }
}

///
/// JSON struct of ModSource (the method to be used for downloading the mod)
///
#[derive(Serialize, Deserialize, Debug, Clone)]
#[serde(tag = "type")]
pub enum ModSource {
    #[serde(rename = "repository")]
    #[serde(rename_all = "camelCase")]
    Repository { repository: String, artifact: String, url: Option<String> },
}

impl ModSource {
    pub fn get_slug(&self) -> String {
        match self {
            ModSource::Repository { repository: _repository, artifact, url: _ } => {
                let parts: Vec<&str> = artifact.split(":").collect();
                if parts.len() > 1 {
                    parts[1].to_string()
                } else {
                    "".to_string()
                }
            }
        }
    }

    pub fn get_repository(&self) -> String {
        match self {
            ModSource::Repository { repository: _repository, artifact, url: _ } => {
                let parts: Vec<&str> = artifact.split(":").collect();
                if parts.len() > 1 {
                    parts[0].to_string()
                } else {
                    "".to_string()
                }
            }
        }
    }

    pub fn get_path(&self) -> Result<String> {
        Ok(
            match self {
                ModSource::Repository { repository: _repository, artifact, url: _ } => get_maven_artifact_path(artifact)?,
            }
        )
    }
}

///
/// JSON struct of subsystem
///
#[derive(Deserialize, Serialize, Debug)]
#[serde(tag = "name")]
pub enum LoaderSubsystem {
    #[serde(rename = "fabric")]
    Fabric { manifest: String, mod_directory: String },
    #[serde(rename = "forge")]
    Forge { manifest: String, mod_directory: String },
}

///
/// JSON struct of JRE source
///
#[derive(Deserialize)]
pub struct JreSource {
    pub version: u32,
    pub download_url: String,
}

///
/// JSON struct of norisk assets json
///
#[derive(Deserialize)]
pub struct NoriskAssets {
    pub objects: HashMap<String, AssetObject>,
}
<|MERGE_RESOLUTION|>--- conflicted
+++ resolved
@@ -151,19 +151,11 @@
     }
 
     /// Request JSON formatted data from launcher API
-<<<<<<< HEAD
-    pub async fn request_from_norisk_main_backend_endpoint<T: DeserializeOwned>(endpoint: &str, norisk_token: &str) -> Result<T> {
-        let options = LauncherOptions::load(LAUNCHER_DIRECTORY.config_dir()).await.unwrap_or_default();
-        let url = format!("{}/{}/{}", get_launcher_api_base(options.experimental_mode), "api/v1", endpoint);
+    pub async fn post_from_norisk_endpoint<T: DeserializeOwned>(endpoint: &str, norisk_token: &str) -> Result<T> {
+        let options = LauncherOptions::load(LAUNCHER_DIRECTORY.config_dir()).await.unwrap_or_default();
+        let url = format!("{}/{}/{}", get_launcher_api_base(options.experimental_mode), NORISK_LAUNCHER_API_VERSION, endpoint);
         info!("URL: {}", url); // Den formatierten String ausgeben
-        Ok(HTTP_CLIENT.get(url)
-=======
-    pub async fn post_from_norisk_endpoint<T: DeserializeOwned>(endpoint: &str, norisk_token: &str) -> Result<T> {
-        let options = LauncherOptions::load(LAUNCHER_DIRECTORY.config_dir()).await.unwrap_or_default();
-        let url = format!("{}/{}/{}", get_launcher_api_base(options.experimental_mode), "api/v1", endpoint);
-        println!("URL: {}", url); // Den formatierten String ausgeben
         Ok(HTTP_CLIENT.post(url)
->>>>>>> cbdf7ba0
             .header("Authorization", format!("Bearer {}", norisk_token))
             .send().await?
             .error_for_status()?
@@ -172,8 +164,6 @@
         )
     }
 
-<<<<<<< HEAD
-=======
     /// Request JSON formatted data from launcher API
     pub async fn post_from_norisk_endpoint_with_body<T: DeserializeOwned, B: Serialize>(endpoint: &str, body: B, norisk_token: &str) -> Result<T> {
         let options = LauncherOptions::load(LAUNCHER_DIRECTORY.config_dir()).await.unwrap_or_default();
@@ -188,20 +178,13 @@
             .await?
         )
     }
-
->>>>>>> cbdf7ba0
+          
     /// Request JSON formatted data from launcher API
     pub async fn delete_from_norisk_endpoint<T: DeserializeOwned>(endpoint: &str, norisk_token: &str) -> Result<T> {
         let options = LauncherOptions::load(LAUNCHER_DIRECTORY.config_dir()).await.unwrap_or_default();
-<<<<<<< HEAD
-        let url = format!("{}/{}/{}", get_launcher_api_base(options.experimental_mode), "api/v1", endpoint);
+        let url = format!("{}/{}/{}", get_launcher_api_base(options.experimental_mode), NORISK_LAUNCHER_API_VERSION, endpoint);
         info!("URL: {}", url); // Den formatierten String ausgeben
-        Ok(HTTP_CLIENT.post(url)
-=======
-        let url = format!("{}/{}/{}", get_launcher_api_base(options.experimental_mode), NORISK_LAUNCHER_API_VERSION, endpoint);
-        println!("URL: {}", url); // Den formatierten String ausgeben
         Ok(HTTP_CLIENT.delete(url)
->>>>>>> cbdf7ba0
             .header("Authorization", format!("Bearer {}", norisk_token))
             .send().await?
             .error_for_status()?
