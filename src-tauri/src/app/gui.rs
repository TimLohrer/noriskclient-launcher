--- conflicted
+++ resolved
@@ -594,7 +594,6 @@
 #[tauri::command]
 pub async fn minecraft_auth_get_default_user() -> Result<Option<Credentials>, Error> {
     let accounts = minecraft_auth_get_store().await?;
-<<<<<<< HEAD
     let account = accounts.users.get(&accounts.default_user.ok_or(ErrorKind::NoCredentialsError)?).ok_or(ErrorKind::NoCredentialsError)?;
     debug!("Found Default User {:?} {:?}", account.username, account.id);
     match minecraft_auth_update_mojang_and_norisk_token(account.clone()).await {
@@ -606,10 +605,6 @@
             Ok(Option::from(account.clone()))
         }
     }
-=======
-    let account = accounts.users.get(&accounts.default_user.ok_or(ErrorKind::NoCredentialsError)?);
-    Ok(refresh_norisk_token_if_necessary(account).await?)
->>>>>>> cb092f0a
 }
 
 pub async fn refresh_norisk_token_if_necessary(credentials: Option<&Credentials>) -> Result<Option<Credentials>, crate::error::Error> {
