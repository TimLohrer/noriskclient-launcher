use anyhow::Result;
use dirs::data_dir;
use std::fs::File;
use std::io::BufRead;
use std::io::Write;
use std::{
    collections::HashMap,
    io,
    path::PathBuf,
    sync::{Arc, Mutex},
    thread,
};

use chrono::Utc;
use directories::UserDirs;
use log::{debug, error, info};
use minecraft_client_rs::Client;
use rand::Rng;
use regex::Regex;
use reqwest::multipart::{Form, Part};
use sysinfo::{Pid, ProcessExt, System, SystemExt};
use tauri::api::dialog::blocking::FileDialogBuilder;
use tauri::{Manager, UserAttentionType, Window, WindowEvent};
use tokio::{fs, io::AsyncReadExt};

use crate::addons::datapack_manager::DataPackManager;
use crate::addons::mod_manager::ModManager;
use crate::addons::resourcepack_manager::ResourcePackManager;
use crate::addons::shader_manager::ShaderManager;
use crate::app::api::{LoginData, NoRiskLaunchManifest};
use crate::app::cape_api::{Cape, CapeApiEndpoints};
use crate::app::mclogs_api::{McLogsApiEndpoints, McLogsUploadResponse};
use crate::app::modrinth_api::{
    CustomMod, ModInfo, ModrinthApiEndpoints, ModrinthModsSearchResponse, ModrinthProject,
    ModrinthSearchRequestParams,
};
use crate::error::Error;
use crate::error::ErrorKind;
use crate::minecraft::auth;
use crate::minecraft::minecraft_auth::{Credentials, MinecraftAuthStore};
use crate::utils::percentage_of_total_memory;
use crate::LAUNCHER_VERSION;
use crate::{
    custom_servers::{
        manager::CustomServerManager,
        models::{CustomServer, CustomServerEventPayload},
        providers::{
            bukkit::BukkitProvider,
            fabric::{FabricLoaderVersion, FabricProvider, FabricVersion},
            folia::{FoliaBuilds, FoliaManifest, FoliaProvider},
            forge::{ForgeManifest, ForgeProvider},
            neoforge::{NeoForgeManifest, NeoForgeProvider},
            paper::{PaperBuilds, PaperManifest, PaperProvider},
            purpur::{PurpurProvider, PurpurVersions},
            quilt::{QuiltManifest, QuiltProvider},
            spigot::SpigotProvider,
            vanilla::{VanillaManifest, VanillaProvider, VanillaVersions},
        },
    },
    minecraft::{
        launcher::{LauncherData, LaunchingParameter},
        prelauncher,
        progress::ProgressUpdate,
    },
    utils::{total_memory, McDataHandler},
    HTTP_CLIENT, LAUNCHER_DIRECTORY,
};

use super::{
    api::{
        ApiEndpoints, CustomServersResponse, FeaturedServer, LoaderMod, NoRiskUserMinimal,
        WhitelistSlots,
    },
    app_data::{
        Announcement, ChangeLog, LastViewedPopups, LatestRunningGame,
        LauncherOptions, LauncherProfiles,
    },
    modrinth_api::{
        Datapack, DatapackInfo, ModrinthDatapacksSearchResponse,
        ModrinthResourcePacksSearchResponse, ModrinthShadersSearchResponse, ResourcePack,
        ResourcePackInfo, Shader, ShaderInfo,
    },
};

struct RunnerInstance {
    terminator: tokio::sync::oneshot::Sender<()>,
}

struct AppState {
    runner_instance: Arc<Mutex<Option<RunnerInstance>>>,
}

#[derive(serde::Deserialize)]
pub struct FileData {
    pub name: String,
    pub location: String,
}

#[derive(serde::Deserialize)]
struct MinecraftProfile {
    properties: Vec<MinecraftProfileProperty>,
}

#[derive(serde::Deserialize)]
struct MinecraftProfileProperty {
    name: String,
    value: String,
}

#[derive(serde::Deserialize)]
struct PlayerDBData {
    data: PlayerDBEntry,
}

#[derive(serde::Deserialize)]
struct PlayerDBEntry {
    player: Option<PlayerDBPlayer>,
}

#[derive(serde::Deserialize)]
struct PlayerDBPlayer {
    id: String,
}

#[tauri::command]
async fn check_online_status() -> Result<bool, String> {
    ApiEndpoints::norisk_api_status()
        .await
        .map_err(|e| format!("unable to check online status: {:?}", e))
}

#[tauri::command]
fn get_launcher_version() -> String {
    LAUNCHER_VERSION.to_string()
}

#[tauri::command]
fn open_url(url: &str, handle: tauri::AppHandle) -> Result<(), String> {
    let window = tauri::WindowBuilder::new(
        &handle,
        "external", /* the unique window label */
        tauri::WindowUrl::External(url.parse().unwrap()),
    )
        .build()
        .unwrap();
    let _ = window.set_title("NoRiskClient");
    let _ = window.set_resizable(false);
    let _ = window.set_focus();
    let _ = window.set_minimizable(false);
    let _ = window.set_maximizable(false);
    let _ = window.set_always_on_top(true);
    Ok(())
}

#[tauri::command]
async fn upload_cape(norisk_token: &str, uuid: &str) -> Result<String, String> {
    debug!("Uploading Cape...");

    let dialog_result = FileDialogBuilder::new()
        .set_title("Select Cape")
        .add_filter("Pictures", &["png"])
        .pick_file();

    CapeApiEndpoints::upload_cape(norisk_token, uuid, dialog_result.unwrap()).await
}

#[tauri::command]
async fn equip_cape(norisk_token: &str, uuid: &str, hash: &str) -> Result<(), String> {
    debug!("Equiping Cape...");
    CapeApiEndpoints::equip_cape(norisk_token, uuid, hash).await
}

#[tauri::command]
async fn get_mod_author(slug: &str) -> Result<String, Error> {
    ModManager::get_mod_author(slug).await
}

#[tauri::command]
async fn get_featured_mods(branch: &str, mc_version: &str) -> Result<Vec<ModInfo>, Error> {
    ModManager::get_featured_mods(branch, mc_version).await
}

#[tauri::command]
async fn get_featured_resourcepacks(
    branch: &str,
    mc_version: &str,
) -> Result<Vec<ResourcePackInfo>, Error> {
    ResourcePackManager::get_featured_resourcepacks(branch, mc_version).await
}

#[tauri::command]
async fn get_featured_shaders(branch: &str, mc_version: &str) -> Result<Vec<ShaderInfo>, Error> {
    ShaderManager::get_featured_shaders(branch, mc_version).await
}

#[tauri::command]
async fn get_featured_datapacks(
    branch: &str,
    mc_version: &str,
) -> Result<Vec<DatapackInfo>, Error> {
    DataPackManager::get_featured_datapacks(branch, mc_version).await
}

#[tauri::command]
async fn get_blacklisted_mods() -> Result<Vec<String>, Error> {
    ApiEndpoints::norisk_blacklisted_mods()
        .await
        .map_err(|e| e.into())
}

#[tauri::command]
async fn get_blacklisted_resourcepacks() -> Result<Vec<String>, Error> {
    ApiEndpoints::norisk_blacklisted_resourcepacks()
        .await
        .map_err(|e| e.into())
}

#[tauri::command]
async fn get_blacklisted_shaders() -> Result<Vec<String>, Error> {
    ApiEndpoints::norisk_blacklisted_shaders().await.map_err(|e| e.into())
}

#[tauri::command]
async fn get_blacklisted_datapacks() -> Result<Vec<String>, Error> {
    ApiEndpoints::norisk_blacklisted_datapacks()
        .await
        .map_err(|e| e.into())
}

#[tauri::command]
async fn get_blacklisted_servers() -> Result<Vec<FeaturedServer>, Error> {
    ApiEndpoints::norisk_blacklisted_servers()
        .await
        .map_err(|e| e.into())
}

#[tauri::command]
async fn search_mods(
    params: ModrinthSearchRequestParams,
) -> Result<ModrinthModsSearchResponse, Error> {
    ModrinthApiEndpoints::search_projects(&params, None).await
}

#[tauri::command]
async fn console_log_info(message: String) {
    log::info!("{}", message);
}

#[tauri::command]
async fn console_log_warning(message: String) {
    log::warn!("{}", message);
}

#[tauri::command]
async fn console_log_error(message: String) {
    log::error!("{}", message);
}

#[tauri::command]
async fn get_mod_info(slug: String) -> Result<ModInfo, Error> {
    ModrinthApiEndpoints::get_project::<ModInfo>(&slug).await
}

#[tauri::command]
async fn install_mod_and_dependencies(
    slug: &str,
    version: Option<&str>,
    params: &str,
    required_mods: Vec<LoaderMod>,
) -> Result<CustomMod, Error> {
    ModManager::install_mod_and_dependencies(slug, version, params, &required_mods).await
}

#[tauri::command]
async fn get_project_version(slug: &str, params: &str) -> Result<Vec<ModrinthProject>, Error> {
    ModrinthApiEndpoints::get_project_version(slug, params).await
}

#[tauri::command]
async fn search_shaders(
    params: ModrinthSearchRequestParams,
) -> Result<ModrinthShadersSearchResponse, Error> {
    ModrinthApiEndpoints::search_projects(&params, None).await
}

#[tauri::command]
async fn get_shader_info(slug: String) -> Result<ShaderInfo, Error> {
    ModrinthApiEndpoints::get_project::<ShaderInfo>(&slug).await
}

#[tauri::command]
async fn get_shader(slug: &str, params: &str) -> Result<Shader, Error> {
    ShaderManager::get_shader(slug, params).await
}

#[tauri::command]
async fn download_shader(options: LauncherOptions, branch: &str, shader: Shader, window: Window) -> Result<(), Error> {
    ShaderManager::download_shader(options, branch, &shader, window).await
}

#[tauri::command]
async fn search_resourcepacks(
    params: ModrinthSearchRequestParams,
) -> Result<ModrinthResourcePacksSearchResponse, Error> {
    ModrinthApiEndpoints::search_projects(&params, None).await
}

#[tauri::command]
async fn get_resourcepack_info(slug: String) -> Result<ResourcePackInfo, Error> {
    ModrinthApiEndpoints::get_project::<ResourcePackInfo>(&slug).await
}

#[tauri::command]
async fn get_resourcepack(slug: &str, params: &str) -> Result<ResourcePack, Error> {
    ResourcePackManager::get_resourcepack(slug, params).await
}

#[tauri::command]
async fn download_resourcepack(options: LauncherOptions, branch: &str, resourcepack: ResourcePack, window: Window) -> Result<(), Error> {
    ResourcePackManager::download_resourcepack(options, branch, &resourcepack, window).await
}

#[tauri::command]
async fn search_datapacks(
    params: ModrinthSearchRequestParams,
) -> Result<ModrinthDatapacksSearchResponse, Error> {
    ModrinthApiEndpoints::search_projects(&params, Some(HashMap::from([("l".to_string(), "datapacks".to_string())]))).await
}

#[tauri::command]
async fn get_datapack_info(slug: String) -> Result<DatapackInfo, Error> {
    ModrinthApiEndpoints::get_project::<DatapackInfo>(&slug).await
}

#[tauri::command]
async fn get_datapack(slug: &str, params: &str, world: &str) -> Result<Datapack, Error> {
    DataPackManager::get_datapack(slug, params, world).await
}

#[tauri::command]
async fn download_datapack(options: LauncherOptions, branch: &str, world: &str, datapack: Datapack, window: Window) -> Result<(), Error> {
    DataPackManager::download_datapack(options, branch, world, &datapack, window).await
}

#[tauri::command]
async fn get_world_folders(options: LauncherOptions, branch: &str) -> Result<Vec<String>, Error> {
    DataPackManager::get_worlds(options, branch).await
}

#[tauri::command]
async fn unequip_cape(norisk_token: &str, uuid: &str) -> Result<(), String> {
    CapeApiEndpoints::unequip_cape(norisk_token, uuid).await
}

#[tauri::command]
async fn request_trending_capes(
    norisk_token: &str,
    uuid: &str,
    alltime: u32,
    limit: u32,
) -> Result<Vec<Cape>, String> {
    CapeApiEndpoints::request_trending_capes(norisk_token, uuid, alltime, limit)
        .await
        .map_err(|e| format!("unable to request trending capes: {:?}", e))
}

#[tauri::command]
async fn request_user_capes(
    norisk_token: &str,
    uuid: &str,
    username: &str,
) -> Result<Vec<Cape>, String> {
    CapeApiEndpoints::request_user_capes(norisk_token, uuid, username)
        .await
        .map_err(|e| format!("unable to request user capes: {:?}", e))
}

#[tauri::command]
async fn request_owned_capes(
    norisk_token: &str,
    uuid: &str,
) -> Result<Vec<Cape>, String> {
    CapeApiEndpoints::request_owned_capes(norisk_token, uuid)
        .await
        .map_err(|e| format!("unable to request owned capes: {:?}", e))
}

#[tauri::command]
async fn download_template_and_open_explorer() -> Result<(), String> {
    let options = LauncherOptions::load(LAUNCHER_DIRECTORY.config_dir())
        .await
        .unwrap_or_default();
    let template_url = if options.experimental_mode {
        "https://dl-staging.norisk.gg/capes/prod/template.png"
    } else {
        "https://dl.norisk.gg/capes/prod/template.png"
    };
    let user_dirs = UserDirs::new().unwrap();
    let downloads_dir = user_dirs.download_dir().unwrap();
    debug!("Downloads directory: {:?}", downloads_dir);
    let response = HTTP_CLIENT
        .get(template_url)
        .send()
        .await
        .map_err(|e| format!("Error downloading template: {:?}", e))?;
    let template_bytes = response
        .bytes()
        .await
        .map_err(|e| format!("Error reading template bytes: {:?}", e))?;

    let mut file = File::create(downloads_dir.join("nrc_cape_template.png"))
        .map_err(|e| format!("Error creating file: {:?}", e))?;
    file.write_all(&template_bytes)
        .map_err(|e| format!("Error writing file: {:?}", e))?;

    CapeApiEndpoints::show_in_folder(
        downloads_dir
            .join("nrc_cape_template.png")
            .into_os_string()
            .to_str()
            .unwrap(),
    );

    Ok(())
}

#[tauri::command]
async fn export_profile_and_open_explorer(profile_id: String) -> Result<(), String> {
    LauncherProfiles::export(profile_id).await
}

#[tauri::command]
async fn import_launcher_profile(file_location: &str) -> Result<(), String> {
    LauncherProfiles::import(file_location).await
}

#[tauri::command]
async fn get_mobile_app_token(norisk_token: &str, uuid: &str) -> Result<String, String> {
    ApiEndpoints::get_mcreal_app_token(norisk_token, uuid)
        .await
        .map_err(|e| format!("unable to get mcreal app token: {:?}", e))
}

#[tauri::command]
async fn reset_mobile_app_token(norisk_token: &str, uuid: &str) -> Result<String, String> {
    ApiEndpoints::reset_mcreal_app_token(norisk_token, uuid)
        .await
        .map_err(|e| format!("unable to reset mcreal app token: {:?}", e))
}

#[tauri::command]
pub async fn open_minecraft_logs_window(
    handle: tauri::AppHandle,
) -> Result<(), Error> {
    // Generate a random number
    let random_number: u64 = rand::thread_rng().gen_range(100000..999999);
    // Create a unique label using the random number
    let unique_label = format!("logs-{}", random_number);
    let window = tauri::WindowBuilder::new(
        &handle,
        unique_label,
        tauri::WindowUrl::App("logs.html".into()),
    )
        .inner_size(1000.0, 800.0)
        .build()?;
    let _ = window.set_title("Minecraft Logs");
    let _ = window.set_resizable(true);
    let _ = window.set_focus();
    Ok(())
}

#[tauri::command]
pub async fn open_minecraft_crash_window(
    handle: tauri::AppHandle,
    crash_report_path: String,
) -> Result<(), Error> {
    // Generate a random number
    let random_number: u64 = rand::thread_rng().gen_range(100000..999999);
    // Create a unique label using the random number
    let unique_label = format!("crash-{}", random_number);
    // Create the new window
    let window = tauri::WindowBuilder::new(
        &handle,
        unique_label,
        tauri::WindowUrl::App("crash.html".into()),
    )
        .build()?;

    // Set window properties
    let _ = window.set_title("Crash Report");
    let _ = window.set_resizable(true);
    let _ = window.set_focus();

    // we delay it so window has time to build hopefully this works lol
    tokio::time::sleep(std::time::Duration::from_millis(1500)).await;
    // Trigger an event to send the crash report path to the window
    window.emit("crash-report", crash_report_path)?;

    Ok(())
}

#[tauri::command]
pub async fn get_latest_minecraft_logs() -> Result<Vec<String>, Error> {
    let options = LauncherOptions::load(LAUNCHER_DIRECTORY.config_dir())
        .await
        .unwrap_or_default();
    let latest_branch = if options.experimental_mode {
        options.latest_dev_branch
    } else {
        options.latest_branch
    }
        .ok_or(ErrorKind::OtherError("No Latest Branch was found".to_string()).as_error())?;

    let log_path: PathBuf = LAUNCHER_DIRECTORY
        .data_dir()
        .join("gameDir")
        .join(latest_branch)
        .join("logs")
        .join("latest.log");

    if !log_path.exists() {
        return Err(ErrorKind::OtherError("Log file does not exist".to_string()).as_error());
    }

    let file = File::open(log_path)?;
    let reader = io::BufReader::new(file);
    let lines: Vec<String> = reader.lines().collect::<Result<_, _>>()?;

    Ok(lines)
}

#[tauri::command]
pub async fn read_txt_file(file_path: String) -> Result<Vec<String>, Error> {
    debug!("Incoming Path {:?}", file_path.clone());
    let normalized_path = file_path.trim().replace("\\", "/");
    let path = std::path::Path::new(&normalized_path);
    debug!("Normalized Path {:?}", normalized_path.clone());

    if !path.exists() {
        return Err(ErrorKind::OtherError(format!("File does not exist: {:?}", path)).as_error());
    }

    let file = File::open(path)?;
    let reader = io::BufReader::new(file);
    let lines: Vec<String> = reader.lines().collect::<Result<_, _>>()?;

    Ok(lines)
}

#[tauri::command]
async fn minecraft_auth_get_store() -> Result<MinecraftAuthStore, Error> {
    Ok(MinecraftAuthStore::init(None).await?)
}

#[tauri::command]
pub async fn minecraft_auth_remove_user(
    uuid: uuid::Uuid,
) -> Result<Option<Credentials>, Error> {
    Ok(minecraft_auth_get_store().await?.remove(uuid).await?)
}

#[tauri::command]
pub async fn minecraft_auth_get_default_user() -> Result<Option<Credentials>, Error> {
    let accounts = minecraft_auth_get_store().await?;
    let account = accounts.users.get(&accounts.default_user.ok_or(ErrorKind::NoCredentialsError)?);
    Ok(refresh_norisk_token_if_necessary(account).await?)
}

pub async fn refresh_norisk_token_if_necessary(credentials: Option<&Credentials>) -> Result<Option<Credentials>, crate::error::Error> {
    let experimental_mode = get_options().await.unwrap().experimental_mode;
    if (credentials.is_some()) {
        let token_result = credentials.unwrap().norisk_credentials.get_token(experimental_mode).await;
        match token_result {
            //TODO checken ob token valid ist (api mässig)
            Ok(token) => {
                let result = ApiEndpoints::get_norisk_user(&token, &credentials.unwrap().id.to_string()).await;
                match result {
                    Ok(_) => {}
                    Err(error) => {
                        // Überprüfen, ob der Fehler ein HTTP-Fehler ist
                        debug!("Error Fetching NoRiskUser: {:?}",error);
                        //ich weiß ich weiß...
                        if error.to_string().contains("(401 Unauthorized)") {
                            info!("Refreshing NoRisk Token because: {}", error.to_string());
                            return Ok(Option::from(minecraft_auth_update_norisk_token(credentials.unwrap().clone()).await?));
                        }
                    }
                }
            }
            Err(error) => {
                // Versuche den NoRisk-Token zu aktualisieren
                info!("Refreshing NoRisk Token because: {}", error.to_string());
                return Ok(Option::from(minecraft_auth_update_norisk_token(credentials.unwrap().clone()).await?));
            }
        };
    }

    Ok(credentials.cloned())
}

#[tauri::command]
pub async fn minecraft_auth_set_default_user(uuid: uuid::Uuid) -> Result<(), Error> {
    let mut accounts = minecraft_auth_get_store().await?;
    accounts.default_user = Some(uuid);
    accounts.save().await?;
    Ok(())
}

/// Get a copy of the list of all user credentials
// invoke('plugin:auth|auth_users',user)
#[tauri::command]
pub async fn minecraft_auth_users() -> Result<Vec<Credentials>, Error> {
    let accounts = minecraft_auth_get_store().await?;
    Ok(accounts.users.values().cloned().collect())
}

#[tauri::command]
pub async fn minecraft_auth_update_norisk_token(
    credentials: Credentials,
) -> Result<Credentials, Error> {
    let mut accounts = minecraft_auth_get_store().await?;
    Ok(accounts.refresh_norisk_token(&credentials).await?)
}

#[tauri::command]
pub async fn minecraft_auth_update_mojang_and_norisk_token(
    credentials: Credentials,
) -> Result<Credentials, Error> {
    return Ok(minecraft_auth_get_store()
        .await?
        .update_norisk_and_microsoft_token(&credentials)
        .await?
        .ok_or(ErrorKind::NoCredentialsError)?);
}

#[tauri::command]
pub async fn get_options() -> Result<LauncherOptions, String> {
    let config_dir = LAUNCHER_DIRECTORY.config_dir();
    Ok(LauncherOptions::load(config_dir).await.unwrap_or_default()) // default to basic options if unable to load
}

#[tauri::command]
async fn get_launcher_profiles() -> Result<LauncherProfiles, String> {
    let config_dir = LAUNCHER_DIRECTORY.config_dir();
    Ok(LauncherProfiles::load(config_dir).await.unwrap_or_default()) // default to basic launcher_profiles defaults if unable to load
}

#[tauri::command]
async fn get_custom_mods_filenames(
    options: LauncherOptions,
    profile_id: &str,
) -> Result<Vec<String>, Error> {
    ModManager::get_custom_mods_filenames(options, profile_id).await
}

#[tauri::command]
async fn save_custom_mod_to_folder(
    options: LauncherOptions,
    profile_id: &str,
    file: FileData,
) -> Result<(), Error> {
    ModManager::save_custom_mod_to_folder(options, profile_id, file).await
}

#[tauri::command]
async fn delete_custom_mod_file(
    options: LauncherOptions,
    profile_id: &str,
    file: &str,
) -> Result<(), Error> {
    ModManager::delete_custom_mod_file(options, profile_id, file).await
}

#[tauri::command]
async fn get_custom_shaders_filenames(
    options: LauncherOptions,
    branch: &str,
    installed_shaders: Vec<Shader>,
) -> Result<Vec<String>, Error> {
    ShaderManager::get_custom_shaders_filenames(options, branch, installed_shaders).await
}

#[tauri::command]
async fn get_custom_shaders_folder(
    options: LauncherOptions,
    branch: &str,
) -> Result<String, Error> {
    Ok(ShaderManager::get_shaders_folder(options, branch).to_string_lossy().to_string())
}

#[tauri::command]
async fn delete_shader_file(
    file_name: &str,
    options: LauncherOptions,
    branch: &str,
) -> Result<(), Error> {
    ShaderManager::delete_shader_file(options, branch, file_name).await
}

#[tauri::command]
async fn save_custom_shader_to_folder(
    options: LauncherOptions,
    branch: &str,
    file: FileData,
) -> Result<(), Error> {
    ShaderManager::save_custom_shader_to_folder(options, branch, file).await
}

#[tauri::command]
async fn get_custom_resourcepacks_filenames(
    options: LauncherOptions,
    branch: &str,
<<<<<<< HEAD
) -> Result<Vec<String>, String> {
    let custom_resourcepack_folder = options
        .data_path_buf()
        .join("gameDir")
        .join(branch)
        .join("resourcepacks");
    let names = ModrinthApiEndpoints::get_custom_resourcepack_names(
        &custom_resourcepack_folder,
        &installed_resourcepacks,
    )
        .await
        .map_err(|e| format!("unable to load config filenames: {:?}", e))?;
    Ok(names)
=======
    installed_resourcepacks: Vec<ResourcePack>,
) -> Result<Vec<String>, Error> {
    ResourcePackManager::get_custom_resourcepack_filenames(options, branch, installed_resourcepacks).await
>>>>>>> 55114831
}

#[tauri::command]
async fn get_custom_resourcepacks_folder(
    options: LauncherOptions,
    branch: &str,
) -> Result<String, Error> {
    Ok(ResourcePackManager::get_resourcepack_folder(options, branch).to_string_lossy().to_string())
}

#[tauri::command]
async fn delete_resourcepack_file(
    options: LauncherOptions,
    branch: &str,
    file_name: &str,
) -> Result<(), Error> {
    ResourcePackManager::delete_resourcepack_file(options, branch, file_name).await
}

#[tauri::command]
async fn save_custom_resourcepack_to_folder(
    options: LauncherOptions,
    branch: &str,
    file: FileData,
) -> Result<(), Error> {
    ResourcePackManager::save_custom_resourcepack_to_folder(options, branch, file).await
}

#[tauri::command]
async fn get_custom_datapacks_filenames(
    options: LauncherOptions,
    branch: &str,
    world: &str,
<<<<<<< HEAD
) -> Result<Vec<String>, String> {
    let custom_datapack_folder = options
        .data_path_buf()
        .join("gameDir")
        .join(branch)
        .join("saves")
        .join(world)
        .join("datapacks");
    let names = ModrinthApiEndpoints::get_custom_datapack_names(
        &custom_datapack_folder,
        &installed_datapacks,
    )
        .await
        .map_err(|e| format!("unable to load config filenames: {:?}", e))?;
    Ok(names)
=======
    installed_datapacks: Vec<Datapack>,
) -> Result<Vec<String>, Error> {
    DataPackManager::get_custom_datapack_filenames(options, branch, world, installed_datapacks).await
>>>>>>> 55114831
}

#[tauri::command]
async fn get_custom_datapacks_folder(
    options: LauncherOptions,
    branch: &str,
    world: &str,
) -> Result<String, Error> {
    Ok(DataPackManager::get_datapack_folder(options, branch, world).to_string_lossy().to_string())
}

#[tauri::command]
async fn delete_datapack_file(
    options: LauncherOptions,
    branch: &str,
    world: &str,
    file_name: &str,
) -> Result<(), Error> {
    DataPackManager::delete_datapack_file(options, branch, world, file_name).await
}

#[tauri::command]
async fn save_custom_datapack_to_folder(
    options: LauncherOptions,
    branch: &str,
    world: &str,
    file: FileData,
) -> Result<(), Error> {
    DataPackManager::save_custom_datapack_to_folder(options, branch, world, file).await
}

#[tauri::command]
async fn enable_keep_local_assets() -> Result<(), String> {
    let config_dir = LAUNCHER_DIRECTORY.config_dir();

    let file = config_dir.join("keepLocalAssets");

    if !file.exists() {
        info!("Creating keepLocalAssets file: {:?}", file);
        let content = "Hi, what are you doing here?\nMsg me on discord (aim_shock) for a free cookie!\n\nBye <3";
        fs::write(&file, Vec::from(content))
            .await
            .map_err(|e| format!("unable to create keepLocalAssets file: {:?}", e))?;
    }

    Ok(())
}

#[tauri::command]
async fn disable_keep_local_assets() -> Result<(), String> {
    let config_dir = LAUNCHER_DIRECTORY.config_dir();

    let file = config_dir.join("keepLocalAssets");

    if file.exists() {
        info!("Removing keepLocalAssets file: {:?}", file);
        fs::remove_file(&file)
            .await
            .map_err(|e| format!("unable to remove keepLocalAssets file: {:?}", e))?;
    }

    Ok(())
}

#[tauri::command]
pub fn get_keep_local_assets() -> Result<bool, String> {
    let config_dir = LAUNCHER_DIRECTORY.config_dir();

    let file = config_dir.join("keepLocalAssets");

    Ok(file.exists())
}

#[tauri::command]
async fn get_player_skins(uuid: String) -> Result<Vec<String>, String> {
    let minecraft_profile: Result<MinecraftProfile, reqwest::Error> = HTTP_CLIENT
        .get(format!(
            "https://sessionserver.mojang.com/session/minecraft/profile/{}",
            uuid
        ))
        .send()
        .await
        .map_err(|e| format!("unable to connect to sessionserver.mojang.com: {:}", e))?
        .error_for_status()
        .map_err(|e| format!("sessionserver.mojang.com returned an error: {:}", e))?
        .json()
        .await;

    match minecraft_profile {
        Ok(profile) => {
            let mut textures: Vec<String> = vec![];
            for property in profile.properties.iter() {
                if property.name == "textures" {
                    textures.push(property.value.clone())
                }
            }
            Ok(textures)
        }
        Err(_) => Err("Failed to retrieve Minecraft profile".to_string()), // You can provide a custom error message here.
    }
}

#[tauri::command]
async fn save_player_skin(
    location: String,
    slim: bool,
    access_token: String,
) -> Result<(), String> {
    let file_data = match tokio::fs::read(&location).await {
        Ok(data) => data,
        Err(e) => return Err(e.to_string()),
    };

    let part = Part::bytes(file_data).file_name("skin.png");

    let response = HTTP_CLIENT
        .post("https://api.minecraftservices.com/minecraft/profile/skins")
        .bearer_auth(access_token)
        .multipart(
            Form::new()
                .text("variant", if slim { "slim" } else { "classic" })
                .part("file", part),
        )
        .send()
        .await
        .map_err(|e| format!("Failed to send request: {}", e))?;

    if response.status().is_success() {
        info!("Skin {} saved successfully.", &location);
        Ok(())
    } else {
        Err(format!(
            "Failed to save the new skin. Status code: {}",
            response.status()
        ))
    }
}

#[tauri::command]
async fn read_local_skin_file(location: String) -> Result<String, String> {
    match fs::File::open(&location).await {
        Ok(mut file) => {
            let mut buffer = Vec::new();
            if let Err(err) = file.read_to_end(&mut buffer).await {
                return Err(format!("Failed to read the file: {}", err));
            }
            Ok(base64::encode(buffer))
        }
        Err(err) => Err(format!("Failed to open the file: {}", err)),
    }
}

#[tauri::command]
async fn read_remote_image_file(location: String) -> Result<String, String> {
    let response = HTTP_CLIENT
        .get(&location)
        .send()
        .await
        .map_err(|e| format!("unable to connect to {}: {:}", e, location))?
        .error_for_status()
        .map_err(|e| format!("{} returned an error: {:}", location, e))?
        .bytes()
        .await;

    match response {
        Ok(bytes) => Ok(base64::encode(&bytes)),
        Err(_) => Err("Failed to fetch cape from remote resource".to_string()),
    }
}

#[tauri::command]
async fn store_options(options: LauncherOptions) -> Result<(), String> {
    let config_dir = LAUNCHER_DIRECTORY.config_dir();
    options
        .store(config_dir)
        .await
        .map_err(|e| format!("unable to store config data: {:?}", e))?;

    Ok(())
}

#[tauri::command]
async fn store_launcher_profiles(launcher_profiles: LauncherProfiles) -> Result<(), String> {
    let config_dir = LAUNCHER_DIRECTORY.config_dir();
    launcher_profiles
        .store(config_dir)
        .await
        .map_err(|e| format!("unable to store launcher_profiles data: {:?}", e))?;

    Ok(())
}

#[tauri::command]
async fn get_norisk_user(
    options: LauncherOptions,
    credentials: Credentials,
) -> Result<NoRiskUserMinimal, crate::error::Error> {
    let user = ApiEndpoints::get_norisk_user(
        &credentials
            .norisk_credentials
            .get_token(options.experimental_mode)
            .await?,
        &credentials.id.to_string(),
    ).await?;

    // ensure user does not have keepLocalAssets enabled depending on rank
    let allowed_ranks = vec![
        "ADMIN".to_string(),
        "DEVELOPER".to_string(),
        "DESIGNER".to_string(),
    ];
    if !allowed_ranks.contains(&user.rank) {
        disable_keep_local_assets().await.map_err(|e| ErrorKind::LauncherError(format!("Disable Keep Local Assets: {:?}", e)).as_error())?;
    }
    Ok(user)
}

#[tauri::command]
async fn check_maintenance_mode() -> Result<bool, String> {
    let maintenance_mode = ApiEndpoints::norisk_maintenance_mode()
        .await
        .map_err(|e| format!("unable to request maintenance mode: {:?}", e))?;
    Ok(maintenance_mode)
}

#[tauri::command]
async fn request_norisk_branches(
    options: LauncherOptions,
    credentials: Credentials,
) -> Result<Vec<String>, Error> {
    Ok(ApiEndpoints::norisk_branches(
        &credentials
            .norisk_credentials
            .get_token(options.experimental_mode)
            .await?,
        &credentials.id.to_string(),
    )
        .await?)
}

#[tauri::command]
async fn enable_experimental_mode(credentials: Credentials) -> Result<String, String> {
    // This requires the production token to be present!!!
    return ApiEndpoints::enable_experimental_mode(
        &credentials.norisk_credentials.production.unwrap().value,
        &credentials.id.to_string(),
    )
        .await
        .map_err(|e| format!("unable to enable experimental mode: {:?}", e));
}

#[tauri::command]
async fn get_launch_manifest(branch: &str) -> Result<NoRiskLaunchManifest, Error> {
    Ok(ApiEndpoints::launch_manifest(branch).await?)
}

#[tauri::command]
async fn upload_logs(log: String) -> Result<McLogsUploadResponse, String> {
    let log_response = McLogsApiEndpoints::upload_logs(log)
        .await
        .map_err(|e| format!("unable to upload logs: {:?}", e))?;
    Ok(log_response)
}

#[tauri::command]
async fn discord_auth_link(
    options: LauncherOptions,
    credentials: Credentials,
    app: tauri::AppHandle,
) -> Result<(), Error> {
    let token = credentials
        .norisk_credentials
        .get_token(options.experimental_mode)
        .await?;
    let url = format!(
        "https://api{}.norisk.gg/api/v1/core/oauth/discord?token={}",
        if options.experimental_mode.clone() {
            "-staging"
        } else {
            ""
        },
        token
    );

    if let Some(window) = app.get_window("discord-signin") {
        window.close()?;
    }

    let start = Utc::now();

    let window = tauri::WindowBuilder::new(
        &app,
        "discord-signin",
        tauri::WindowUrl::External(url.parse().unwrap()),
    )
        .title("Discord X NoRiskClient")
        .always_on_top(true)
        .center()
        .max_inner_size(1250.0, 1000.0)
        .build()?;

    window.request_user_attention(Some(UserAttentionType::Critical))?;

    while (Utc::now() - start) < chrono::Duration::minutes(10) {
        if window.title().is_err() {
            // user closed window, cancelling flow
            return Ok(());
        }

        if window
            .url()
            .as_str()
            .starts_with("https://api.norisk.gg/api/v1/core/oauth/discord/complete")
        {
            tokio::time::sleep(std::time::Duration::from_millis(1000)).await;
            window.close()?;
            return Ok(());
        }

        tokio::time::sleep(std::time::Duration::from_millis(50)).await;
    }

    window.close()?;
    Ok(())
}

#[tauri::command]
async fn discord_auth_status(
    options: LauncherOptions,
    credentials: Credentials,
) -> Result<bool, Error> {
    Ok(ApiEndpoints::discord_link_status(
        &credentials
            .norisk_credentials
            .get_token(options.experimental_mode)
            .await?,
        &credentials.id.to_string(),
    )
        .await?)
}

#[tauri::command]
async fn discord_auth_unlink(
    credentials: Credentials,
    options: LauncherOptions,
) -> Result<(), Error> {
    ApiEndpoints::unlink_discord(
        &credentials
            .norisk_credentials
            .get_token(options.experimental_mode)
            .await?,
        &credentials.id.to_string(),
    )
        .await?;
    Ok(())
}

#[tauri::command]
async fn microsoft_auth(app: tauri::AppHandle) -> Result<Option<Credentials>, Error> {
    let mut accounts = MinecraftAuthStore::init(None).await?;

    let flow = accounts.login_begin().await?;

    let start = Utc::now();

    if let Some(window) = app.get_window("signin") {
        window.close()?;
    }

    let window = tauri::WindowBuilder::new(
        &app,
        "signin",
        tauri::WindowUrl::External(flow.redirect_uri.parse().map_err(|_| {
            ErrorKind::OtherError("Error parsing auth redirect URL".to_string())
                .as_error()
        })?),
    )
        .title("Sign into NoRiskClient")
        .always_on_top(true)
        .center()
        .build()?;

    window.request_user_attention(Some(UserAttentionType::Critical))?;

    while (Utc::now() - start) < chrono::Duration::minutes(10) {
        if window.title().is_err() {
            // user closed window, cancelling flow
            return Ok(None);
        }

        if window
            .url()
            .as_str()
            .starts_with("https://login.live.com/oauth20_desktop.srf")
        {
            if let Some((_, code)) = window.url().query_pairs().find(|x| x.0 == "code") {
                window.close()?;
                let credentials = accounts
                    .login_finish(&code.clone(), flow, app.get_window("main").unwrap())
                    .await?;

                app.get_window("main")
                    .unwrap()
                    .emit("microsoft-output", "signIn.step.noriskToken")
                    .unwrap_or_default();

                match accounts.refresh_norisk_token(&credentials.clone()).await {
                    Ok(credentials_with_norisk) => {
                        debug!("After Microsoft Auth: Successfully received NoRiskClient Token");
                        return Ok(Some(credentials_with_norisk));
                    }
                    Err(err) => {
                        //Ist uns aber egal Microsoft Auth hat geklappt
                        debug!(
                            "After Microsoft Auth: Error Fetching NoRiskClient Token {:?}",
                            err
                        )
                    }
                }

                return Ok(Some(credentials.clone()));
            }
        }

        tokio::time::sleep(std::time::Duration::from_millis(50)).await;
    }

    window.close()?;
    Ok(None)
}

fn handle_stdout(window: &Arc<Mutex<Window>>, data: &[u8]) -> anyhow::Result<()> {
    let data = String::from_utf8(data.to_vec())?;
    if data.is_empty() {
        return Ok(()); // ignore empty lines
    }

    info!("{}", data.trim());

    // Regex to detect the crash message and extract the file path
    let crash_regex =
        Regex::new(r"#@!@# Game crashed! Crash report saved to: #@!@# (?P<path>.+)").unwrap();

    // Check if the data contains a crash report
    if let Some(captures) = crash_regex.captures(&data) {
        if let Some(crash_path) = captures.name("path") {
            let crash_path_str = crash_path.as_str();
            info!("Game crashed! Crash report located at: {}", crash_path_str);

            // Use the show_in_folder method to open the file in the system's file explorer
            //CapeApiEndpoints::show_in_folder(crash_path_str);

            // Emit an event with the crash path to the front-end
            window
                .lock()
                .unwrap()
                .emit("minecraft-crash", crash_path_str)?;
        }
    } else {
        // Emit the regular process output
        window.lock().unwrap().emit("process-output", data)?;
    }
    Ok(())
}

fn handle_stderr(window: &Arc<std::sync::Mutex<Window>>, data: &[u8]) -> anyhow::Result<()> {
    let data = String::from_utf8(data.to_vec())?;
    if data.is_empty() {
        return Ok(()); // ignore empty lines
    }

    error!("{}", data.trim());
    window.lock().unwrap().emit("process-output", data)?;
    Ok(())
}

fn handle_progress(
    window: &Arc<std::sync::Mutex<Window>>,
    progress_update: ProgressUpdate,
) -> anyhow::Result<()> {
    window
        .lock()
        .unwrap()
        .emit("progress-update", progress_update)?;
    Ok(())
}

#[tauri::command]
async fn get_last_viewed_popups() -> Result<LastViewedPopups, String> {
    let last_viewed_popups = LastViewedPopups::load(LAUNCHER_DIRECTORY.config_dir())
        .await
        .unwrap_or_default();
    Ok(last_viewed_popups)
}

#[tauri::command]
async fn store_last_viewed_popups(last_viewed_popups: LastViewedPopups) -> Result<(), String> {
    let config_dir = LAUNCHER_DIRECTORY.config_dir();
    last_viewed_popups
        .store(config_dir)
        .await
        .map_err(|e| format!("unable to store last viewed popups data: {:?}", e))?;

    Ok(())
}

#[tauri::command]
async fn get_changelogs() -> Result<Vec<ChangeLog>, String> {
    ApiEndpoints::changelogs()
        .await
        .map_err(|e| format!("unable to get changelogs: {:?}", e))
}

#[tauri::command]
async fn get_announcements() -> Result<Vec<Announcement>, String> {
    ApiEndpoints::announcements()
        .await
        .map_err(|e| format!("unable to get announcements: {:?}", e))
}

#[tauri::command]
async fn check_for_new_branch(branch: &str) -> Result<Option<bool>, String> {
    let options = get_options()
        .await
        .map_err(|e| format!("unable to load options: {:?}", e))?;
    let game_dir_path = options.data_path_buf().join("gameDir");
    if !game_dir_path.exists() {
        return Ok(None);
    }

    let all_branches = game_dir_path
        .read_dir()
        .map_err(|e| format!("unable to read branches: {:?}", e))?
        .filter(|entry| {
            entry
                .as_ref()
                .map(|e| e.file_type().map(|ft| ft.is_dir()).unwrap_or(false))
                .unwrap_or(false)
        })
        .map(|entry| entry.map(|e| e.file_name().into_string().unwrap()))
        .collect::<Result<Vec<String>, _>>()
        .map_err(|e| format!("unable to read branches: {:?}", e))?;
    if all_branches.len() <= 0 {
        return Ok(None);
    }

    let branch_path = game_dir_path.join(branch);

    Ok(Some(!branch_path.exists()))
}

#[tauri::command]
async fn get_branches_from_folder() -> Result<Vec<String>, String> {
    let options = get_options()
        .await
        .map_err(|e| format!("unable to load options: {:?}", e))?;
    let game_dir_path = options.data_path_buf().join("gameDir");
    if !game_dir_path.exists() {
        return Ok(Vec::new());
    }

    let branches = game_dir_path
        .read_dir()
        .map_err(|e| format!("unable to read branches: {:?}", e))?
        .filter(|entry| {
            entry
                .as_ref()
                .map(|e| e.file_type().map(|ft| ft.is_dir()).unwrap_or(false))
                .unwrap_or(false)
        })
        .map(|entry| entry.map(|e| e.file_name().into_string().unwrap()))
        .collect::<Result<Vec<String>, _>>()
        .map_err(|e| format!("unable to read branches: {:?}", e))?;

    Ok(branches)
}

#[tauri::command]
async fn get_default_mc_folder() -> Result<String, String> {
    if let Some(appdata_dir) = data_dir() {
        let minecraft_folder = appdata_dir.join(".minecraft");
        Ok(minecraft_folder.as_os_str().to_str().unwrap().to_string())
    } else {
        Err("Unable to find default Minecraft folder".to_string())
    }
}

#[tauri::command]
async fn copy_mc_data(path: &str, branch: &str, app: tauri::AppHandle) -> Result<(), String> {
    McDataHandler::copy_mc_data(path, branch, app).await
}

#[tauri::command]
async fn copy_branch_data(
    old_branch: &str,
    new_branch: &str,
    app: tauri::AppHandle,
) -> Result<(), String> {
    McDataHandler::copy_branch_data(old_branch, new_branch, app).await
}

// The return type is 1. is the client running 2. is the client running without the launcher being closed after launch -> important info for the frontend
#[tauri::command]
async fn is_client_running(
    app_state: tauri::State<'_, AppState>,
) -> Result<(bool, bool), Error> {
    let runner_instance = &app_state.runner_instance;

    if runner_instance
        .lock()
        .map_err(|e| {
            ErrorKind::LauncherError(format!("unable to lock runner instance: {:?}", e)).as_error()
        })?
        .is_some()
    {
        return Ok((true, false));
    }

    let options = get_options().await.map_err(|e| {
        ErrorKind::LauncherError(format!("unable to load options: {:?}", e)).as_error()
    })?;
    let mut latest_running_game = LatestRunningGame::load(&options.data_path_buf())
        .await
        .unwrap_or_default();

    if latest_running_game.id.is_some() {
        let mut system = System::new_all();
        system.refresh_all();
        // check if process is still running
        let game_process = system.process(Pid::from(latest_running_game.id.unwrap() as usize));
        if game_process.is_some() {
            return Ok((true, true));
        } else {
            latest_running_game.id = None;
            latest_running_game.store(&options.data_path_buf()).await?;
        }
    }

    return Ok((false, false));
}

#[tauri::command]
async fn run_client(
    branch: String,
    options: LauncherOptions,
    force_server: Option<String>,
    mods: Vec<LoaderMod>,
    window: Window,
    app_state: tauri::State<'_, AppState>,
) -> Result<(), Error> {
    debug!("Starting Client with branch {}", branch);
    if is_client_running(app_state.clone()).await?.0 {
        return Err(ErrorKind::LauncherError("client is already running".to_string()).into());
    }

    let credentials = minecraft_auth_get_store()
        .await?
        .get_default_credential()
        .await?
        .ok_or(ErrorKind::NoCredentialsError)?;
    let window_mutex = Arc::new(std::sync::Mutex::new(window));

    let parameters = LaunchingParameter {
        dev_mode: options.experimental_mode,
        force_server: force_server,
        memory: percentage_of_total_memory(options.memory_percentage),
        data_path: options.data_path_buf(),
        custom_java_path: if !options.custom_java_path.is_empty() {
            Some(options.custom_java_path)
        } else {
            None
        },
        custom_java_args: options.custom_java_args,
        auth_player_name: credentials.username,
        auth_uuid: credentials.id.to_string(),
        auth_access_token: credentials.access_token,
        auth_xuid: "x".to_string(),
        clientid: auth::AZURE_CLIENT_ID.to_string(),
        user_type: "msa".to_string(),
        keep_launcher_open: options.keep_launcher_open,
        concurrent_downloads: options.concurrent_downloads,
    };

    let token = if options.experimental_mode {
        credentials
            .norisk_credentials
            .experimental
            .ok_or(ErrorKind::NoCredentialsError)?
            .value
    } else {
        credentials
            .norisk_credentials
            .production
            .ok_or(ErrorKind::NoCredentialsError)?
            .value
    };

    info!("Loading launch manifest...");
    let launch_manifest = get_launch_manifest(&branch).await?;

    let (terminator_tx, terminator_rx) = tokio::sync::oneshot::channel();

    let runner_instance = &app_state.runner_instance;
    *runner_instance.lock().map_err(|e| {
        ErrorKind::LauncherError(format!("unable to lock runner instance: {:?}", e)).as_error()
    })? = Some(RunnerInstance {
        terminator: terminator_tx,
    });

    let copy_of_runner_instance = runner_instance.clone();

    thread::spawn(move || {
        tokio::runtime::Builder::new_current_thread()
            .enable_all()
            .build()
            .unwrap()
            .block_on(async {
                let keep_launcher_open = parameters.keep_launcher_open;

                if let Err(e) = prelauncher::launch(
                    &token,
                    &credentials.id.to_string(),
                    launch_manifest,
                    parameters,
                    mods,
                    LauncherData {
                        on_stdout: handle_stdout,
                        on_stderr: handle_stderr,
                        on_progress: handle_progress,
                        data: Box::new(window_mutex.clone()),
                        terminator: terminator_rx,
                    },
                    window_mutex.clone(),
                )
                    .await
                {
                    if !keep_launcher_open {
                        window_mutex.lock().unwrap().show().unwrap();
                    }

                    window_mutex
                        .lock()
                        .unwrap()
                        .emit("client-error", format!("Failed to launch client: {:?}", e))
                        .unwrap();
                    handle_stderr(
                        &window_mutex,
                        format!("Failed to launch client: {:?}", e).as_bytes(),
                    )
                        .unwrap();
                };

                *copy_of_runner_instance
                    .lock()
                    .map_err(|e| format!("unable to lock runner instance: {:?}", e))
                    .unwrap() = None;
                window_mutex
                    .lock()
                    .unwrap()
                    .emit("client-exited", ())
                    .unwrap()
            });
    });

    Ok(())
}

#[tauri::command]
async fn terminate(app_state: tauri::State<'_, AppState>) -> Result<(), String> {
    let options = get_options()
        .await
        .map_err(|e| format!("unable to load options: {:?}", e))?;
    let latest_running_game = LatestRunningGame::load(&options.data_path_buf())
        .await
        .unwrap_or_default();
    let runner_instance = app_state.runner_instance.clone();
    let mut lck = runner_instance
        .lock()
        .map_err(|e| format!("unable to lock runner instance: {:?}", e))?;

    if let Some(inst) = lck.take() {
        info!("Sending sigterm - soft game kill");
        inst.terminator.send(()).unwrap();
        info!("Sigterm sent - game killed softly");
    } else {
        let mut system = System::new_all();
        system.refresh_all();

        if let Some(pid) = latest_running_game.id {
            let game_process = system.process(Pid::from(pid as usize));
            if let Some(game_process) = game_process {
                if game_process.name().contains("java") {
                    info!(
                        "Killing game process with pid: {} and name: {}",
                        pid,
                        game_process.name()
                    );
                    let _ = game_process.kill();
                    info!("Game process killed");
                }
            }
        }
    }
    Ok(())
}

#[tauri::command]
async fn get_total_memory() -> Result<i64, String> {
    Ok(total_memory())
}

#[tauri::command]
async fn refresh_via_norisk(login_data: LoginData) -> Result<LoginData, String> {
    let account = login_data
        .refresh_maybe_fixed()
        .await
        .map_err(|e| format!("unable to refresh: {:?}", e))?;
    Ok(account)
}

#[tauri::command]
async fn mc_name_by_uuid(uuid: &str) -> Result<String, String> {
    CapeApiEndpoints::mc_name_by_uuid(uuid)
        .await
        .map_err(|e| format!("unable get mc name by uuid: {:?}", e))
}

#[tauri::command]
async fn get_cape_hash_by_uuid(uuid: &str) -> Result<String, String> {
    CapeApiEndpoints::cape_hash_by_uuid(uuid)
        .await
        .map_err(|e| format!("unable get cape hash by uuid: {:?}", e))
}

#[tauri::command]
async fn get_whitelist_slots(norisk_token: &str, uuid: &str) -> Result<WhitelistSlots, String> {
    ApiEndpoints::whitelist_slots(norisk_token, uuid)
        .await
        .map_err(|e| format!("unable to get whitelist slots: {:?}", e))
}

#[tauri::command]
async fn add_player_to_whitelist(
    identifier: &str,
    norisk_token: &str,
    request_uuid: &str,
) -> Result<bool, String> {
    let response = HTTP_CLIENT
        .get(format!(
            "https://playerdb.co/api/player/minecraft/{}",
            identifier
        ))
        .send()
        .await
        .map_err(|e| format!("invalid username: {:}", e))
        .unwrap();
    let response_text = response.json::<PlayerDBData>().await.unwrap();
    let uuid = match response_text.data.player {
        Some(player) => player.id,
        None => return Err("invalid username / uuid".to_string()),
    };
    ApiEndpoints::whitelist_add_user(&uuid, norisk_token, request_uuid)
        .await
        .map_err(|e| format!("unable to add player to whitelist: {:?}", e))
}

#[tauri::command]
async fn default_data_folder_path() -> Result<String, String> {
    let data_directory = LAUNCHER_DIRECTORY.data_dir().to_str();

    match data_directory {
        Some(path) => Ok(path.to_string()),
        None => Err("unable to get data folder path".to_string()),
    }
}

#[tauri::command]
async fn clear_data(options: LauncherOptions) -> Result<(), Error> {
    let auth_store = MinecraftAuthStore::init(Some(true)).await?;
    auth_store.save().await?;

    let _ = store_options(LauncherOptions::default()).await;
    let _ = store_launcher_profiles(LauncherProfiles::default()).await;

    [
        "assets",
        "gameDir",
        "libraries",
        "mod_cache",
        "custom_mods",
        "natives",
        "runtimes",
        "versions",
    ]
        .iter()
        .map(|dir| options.data_path_buf().join(dir))
        .filter(|dir| dir.exists())
        .map(std::fs::remove_dir_all)
        .collect::<Result<Vec<_>, _>>()
        .map_err(|e| ErrorKind::OtherError(format!("unable to clear data: {:?}", e)))?;
    Ok(())
}

///
/// Custom Servers
///
#[tauri::command]
async fn get_featured_servers(branch: &str) -> Result<Vec<FeaturedServer>, String> {
    ApiEndpoints::norisk_featured_servers(branch)
        .await
        .map_err(|e| format!("unable to get featured servers {:?}", e))
}

#[tauri::command]
async fn get_custom_servers(token: &str, uuid: &str) -> Result<CustomServersResponse, String> {
    ApiEndpoints::norisk_custom_servers(token, uuid)
        .await
        .map_err(|e| format!("unable to get custom servers {:?}", e))
}

#[tauri::command]
async fn check_custom_server_subdomain(
    subdomain: &str,
    token: &str,
    uuid: &str,
) -> Result<bool, String> {
    ApiEndpoints::norisk_check_custom_server_subdomain(subdomain, token, uuid)
        .await
        .map_err(|e| format!("unable to check custom server subdomain {:?}", e))
}

#[tauri::command]
async fn get_custom_server_jwt_token(
    custom_server_id: &str,
    token: &str,
    uuid: &str,
) -> Result<String, String> {
    ApiEndpoints::norisk_get_custom_server_jwt_token(custom_server_id, token, uuid)
        .await
        .map_err(|e| format!("unable to get custom server jwt token: {:?}", e))
}

#[tauri::command]
async fn create_custom_server(
    name: &str,
    mc_version: &str,
    loader_version: Option<&str>,
    r#type: &str,
    subdomain: &str,
    token: &str,
    uuid: &str,
) -> Result<CustomServer, String> {
    ApiEndpoints::norisk_create_custom_server(
        name,
        mc_version,
        loader_version,
        r#type,
        subdomain,
        token,
        uuid,
    )
        .await
        .map_err(|e| format!("unable to create custom server: {:?}", e))
}

#[tauri::command]
async fn initialize_custom_server(
    custom_server: CustomServer,
    additional_data: Option<&str>,
    window: Window,
) -> Result<(), String> {
    let window_mutex = Arc::new(std::sync::Mutex::new(window));
    CustomServerManager::initialize_server(&window_mutex, custom_server, additional_data)
        .await
        .map_err(|e| format!("unable to initialize custom server: {:?}", e))
}

#[tauri::command]
async fn run_custom_server(
    custom_server: CustomServer,
    options: LauncherOptions,
    token: String,
    window: Window,
) -> Result<(), String> {
    let window_mutex = Arc::new(std::sync::Mutex::new(window.clone()));

    thread::spawn(move || {
        tokio::runtime::Builder::new_current_thread()
            .enable_all()
            .build()
            .unwrap()
            .block_on(async {
                CustomServerManager::run_server(
                    custom_server,
                    &options,
                    token,
                    window_mutex.clone(),
                )
                    .await
                    .unwrap();
                window_mutex
                    .lock()
                    .unwrap()
                    .emit("server-exited", ())
                    .unwrap();
                terminate_custom_server(false, window).await.unwrap();
                info!("Server exited!");
            });
    });
    Ok(())
}

#[tauri::command]
async fn check_if_custom_server_running(window: Window) -> Result<(bool, String), String> {
    let window_mutex = Arc::new(std::sync::Mutex::new(window));

    let latest_running_server = CustomServerManager::load_latest_running_server()
        .await
        .unwrap_or_default();
    if latest_running_server.forwarder_process_id.is_none()
        && latest_running_server.process_id.is_none()
    {
        return Ok((false, String::new()));
    }

    let mut system = System::new_all();
    system.refresh_all();
    // check if process is still running
    let custom_server_process =
        system.process(Pid::from(latest_running_server.process_id.unwrap() as usize));
    match custom_server_process.is_some() {
        true => {
            info!("Custom server is already / still running!");
            CustomServerManager::read_and_process_server_log_file(
                &window_mutex,
                &latest_running_server.server_id.clone().unwrap(),
            )
                .await
                .unwrap();
            Ok((true, latest_running_server.server_id.unwrap()))
        }
        false => {
            info!("No custom server is running!");
            if latest_running_server.forwarder_process_id.is_some() {
                let custom_server_forwarder_process = system.process(Pid::from(
                    latest_running_server.forwarder_process_id.unwrap() as usize,
                ));
                if custom_server_forwarder_process.is_some() {
                    custom_server_forwarder_process.unwrap().kill();
                }
            }
            CustomServerManager::store_latest_running_server(None, None, None)
                .await
                .unwrap();
            Ok((false, String::new()))
        }
    }
}

#[tauri::command]
pub async fn terminate_custom_server(
    launcher_was_closed: bool,
    window: Window,
) -> Result<(), String> {
    let latest_running_server = CustomServerManager::load_latest_running_server()
        .await
        .unwrap();

    let mut system = System::new_all();
    system.refresh_all();

    info!("Killing Forwarding Manager");
    let custom_server_forwarder_process = system.process(Pid::from(
        latest_running_server.forwarder_process_id.unwrap() as usize,
    ));
    if custom_server_forwarder_process.is_some() {
        custom_server_forwarder_process.unwrap().kill();
    }

    info!("Killing Custom Server");
    let custom_server_process =
        system.process(Pid::from(latest_running_server.process_id.unwrap() as usize));
    if custom_server_process.is_some() {
        // Create a new client and connect to the server.
        let mut client = Client::new("127.0.0.1:25594".to_string()).unwrap();
        client.authenticate("minecraft".to_string()).unwrap();
        client.send_command("stop".to_string()).unwrap();
    }

    if launcher_was_closed {
        window
            .emit(
                "custom-server-process-output",
                CustomServerEventPayload {
                    server_id: latest_running_server.server_id.clone().unwrap(),
                    data: String::from("Stopping server"),
                },
            )
            .map_err(|e| format!("Failed to emit custom-server-process-output: {}", e))
            .unwrap();
        window
            .emit(
                "custom-server-process-output",
                CustomServerEventPayload {
                    server_id: latest_running_server.server_id.clone().unwrap(),
                    data: String::from("Thread RCON Listener stopped"),
                },
            )
            .map_err(|e| format!("Failed to emit custom-server-process-output: {}", e))
            .unwrap();
    }

    CustomServerManager::store_latest_running_server(None, None, None)
        .await
        .unwrap();

    Ok(())
}

#[tauri::command]
async fn execute_rcon_command(
    server_id: String,
    timestamp: String,
    log_type: String,
    command: String,
    window: Window,
) -> Result<String, String> {
    let mut client = Client::new("127.0.0.1:25594".to_string()).unwrap();
    client.authenticate("minecraft".to_string()).unwrap();

    let console_info_log = format!(
        "{} [/{}]: Executing \"{}\" from the console.\n\r",
        &timestamp, &log_type, &command
    );
    window
        .emit(
            "custom-server-process-output",
            CustomServerEventPayload {
                server_id: server_id.clone(),
                data: console_info_log.clone(),
            },
        )
        .map_err(|e| format!("Failed to emit custom-server-process-output: {}", e))
        .unwrap();

    let response = client.send_command(command).unwrap();

    let response_log = format!("{} [/{}]: {}\n\r", &timestamp, &log_type, &response.body);
    window
        .emit(
            "custom-server-process-output",
            CustomServerEventPayload {
                server_id: server_id,
                data: response_log.clone(),
            },
        )
        .map_err(|e| format!("Failed to emit custom-server-process-output: {}", e))
        .unwrap();

    Ok(response.body)
}

#[tauri::command]
async fn get_rcon_server_info() -> Result<HashMap<String, String>, String> {
    let mut client = Client::new("127.0.0.1:25594".to_string()).unwrap();
    client.authenticate("minecraft".to_string()).unwrap();

    let mut server_info: HashMap<String, String> = HashMap::new();

    server_info.insert(
        String::from("seed"),
        client.send_command(String::from("seed")).unwrap().body,
    );
    server_info.insert(
        String::from("difficulty"),
        client
            .send_command(String::from("difficulty"))
            .unwrap()
            .body,
    );
    server_info.insert(
        String::from("list"),
        client.send_command(String::from("list")).unwrap().body,
    );
    server_info.insert(
        String::from("whitelist"),
        client
            .send_command(String::from("whitelist list"))
            .unwrap()
            .body,
    );

    Ok(server_info)
}

#[tauri::command]
async fn delete_custom_server(id: &str, token: &str, uuid: &str) -> Result<(), String> {
    ApiEndpoints::norisk_delete_custom_server(id, token, uuid)
        .await
        .map_err(|e| format!("unable to delete custom server: {:?}", e))?;

    let path = LAUNCHER_DIRECTORY
        .data_dir()
        .join("custom_servers")
        .join(id);

    if path.exists() {
        fs::remove_dir_all(path)
            .await
            .map_err(|e| format!("unable to delete custom server files: {:?}", e))?;
    }

    Ok(())
}

///
/// Custom Vanilla Server
///
#[tauri::command]
async fn get_all_vanilla_versions() -> Result<VanillaVersions, String> {
    VanillaProvider::get_all_versions()
        .await
        .map_err(|e| format!("unable to get all vanilla versions: {:?}", e))
}

#[tauri::command]
async fn get_vanilla_manifest(hash: &str, version: &str) -> Result<VanillaManifest, String> {
    VanillaProvider::get_manifest(hash, version)
        .await
        .map_err(|e| format!("unable to get vanilla manifest: {:?}", e))
}

///
/// Custom Fabric Server
///
#[tauri::command]
async fn get_all_fabric_game_versions() -> Result<Vec<FabricVersion>, String> {
    FabricProvider::get_all_game_versions()
        .await
        .map_err(|e| format!("unable to get all fabric game versions: {:?}", e))
}

#[tauri::command]
async fn get_all_fabric_loader_versions(
    mc_version: &str,
) -> Result<Vec<FabricLoaderVersion>, String> {
    FabricProvider::get_all_loader_versions(mc_version)
        .await
        .map_err(|e| format!("unable to get all fabric loader versions: {:?}", e))
}

///
/// Custom Quilt Server
///
#[tauri::command]
async fn get_quilt_manifest() -> Result<QuiltManifest, String> {
    QuiltProvider::get_manifest()
        .await
        .map_err(|e| format!("unable to get quilt manifest: {:?}", e))
}

///
/// Custom Forge Server
///
#[tauri::command]
async fn get_forge_manifest() -> Result<ForgeManifest, String> {
    ForgeProvider::get_manifest()
        .await
        .map_err(|e| format!("unable to get forge manifest: {:?}", e))
}

///
/// Custom Forge Server
///
#[tauri::command]
async fn get_neoforge_manifest() -> Result<NeoForgeManifest, String> {
    NeoForgeProvider::get_manifest()
        .await
        .map_err(|e| format!("unable to get neoforge manifest: {:?}", e))
}

///
/// Custom Paper Server
///
#[tauri::command]
async fn get_all_paper_game_versions() -> Result<PaperManifest, String> {
    PaperProvider::get_all_game_versions()
        .await
        .map_err(|e| format!("unable to get all paper game versions: {:?}", e))
}

#[tauri::command]
async fn get_all_paper_build_versions(mc_version: &str) -> Result<PaperBuilds, String> {
    PaperProvider::get_all_build_versions(mc_version)
        .await
        .map_err(|e| format!("unable to get all paper build versions: {:?}", e))
}

///
/// Custom Folia Server
///
#[tauri::command]
async fn get_all_folia_game_versions() -> Result<FoliaManifest, String> {
    FoliaProvider::get_all_game_versions()
        .await
        .map_err(|e| format!("unable to get all folia game versions: {:?}", e))
}

#[tauri::command]
async fn get_all_folia_build_versions(mc_version: &str) -> Result<FoliaBuilds, String> {
    FoliaProvider::get_all_build_versions(mc_version)
        .await
        .map_err(|e| format!("unable to get all folia build versions: {:?}", e))
}

///
/// Custom Purpur Server
///
#[tauri::command]
async fn get_all_purpur_game_versions() -> Result<PurpurVersions, String> {
    PurpurProvider::get_all_game_versions()
        .await
        .map_err(|e| format!("unable to get all purpur game versions: {:?}", e))
}

///
/// Custom Spigot Server
///
#[tauri::command]
async fn get_all_spigot_game_versions() -> Result<Vec<String>, String> {
    SpigotProvider::get_all_game_versions()
        .await
        .map_err(|e| format!("unable to get all spigot game versions: {:?}", e))
}

///
/// Custom Bukkit Server
///
#[tauri::command]
async fn get_all_bukkit_game_versions() -> Result<Vec<String>, String> {
    BukkitProvider::get_all_game_versions()
        .await
        .map_err(|e| format!("unable to get all bukkit game versions: {:?}", e))
}

///
/// Get All feature toggles
///
#[tauri::command]
async fn get_full_feature_whitelist(
    options: LauncherOptions,
    credentials: Credentials,
) -> Result<Vec<String>, String> {
    ApiEndpoints::norisk_full_feature_whitelist(
        &credentials
            .norisk_credentials
            .get_token(options.experimental_mode)
            .await
            .unwrap(),
        &credentials.id.to_string(),
    )
        .await
        .map_err(|e| format!("unable to get full feature whitelist: {:?}", e))
}


///
/// Get Launcher feature toggles
///
#[tauri::command]
async fn check_feature_whitelist(
    feature: &str,
    options: LauncherOptions,
    credentials: Credentials,
) -> Result<bool, String> {
    ApiEndpoints::norisk_feature_whitelist(
        feature,
        &credentials
            .norisk_credentials
            .get_token(options.experimental_mode)
            .await
            .unwrap(),
        &credentials.id.to_string(),
    )
        .await
        .map_err(|e| format!("unable to check feature whitelist: {:?}", e))
}

/// Runs the GUI and returns when the window is closed.
pub fn gui_main() {
    tauri::Builder::default()
        .on_window_event(move |event| match event.event() {
            WindowEvent::Destroyed => {
                info!("Window destroyed, quitting application");
            }
            _ => {}
        })
        .plugin(tauri_plugin_fs_watch::init())
        .setup(|_| Ok(()))
        .manage(AppState {
            runner_instance: Arc::new(Mutex::new(None)),
        })
        .invoke_handler(tauri::generate_handler![
            check_online_status,
            get_launcher_version,
            open_url,
            get_options,
            open_minecraft_logs_window,
            open_minecraft_crash_window,
            read_txt_file,
            get_latest_minecraft_logs,
            minecraft_auth_get_store,
            minecraft_auth_get_default_user,
            minecraft_auth_set_default_user,
            minecraft_auth_remove_user,
            minecraft_auth_users,
            minecraft_auth_update_norisk_token,
            minecraft_auth_update_mojang_and_norisk_token,
            store_options,
            get_norisk_user,
            check_maintenance_mode,
            request_norisk_branches,
            discord_auth_link,
            discord_auth_status,
            discord_auth_unlink,
            upload_cape,
            equip_cape,
            get_player_skins,
            save_player_skin,
            read_local_skin_file,
            read_remote_image_file,
            get_cape_hash_by_uuid,
            mc_name_by_uuid,
            microsoft_auth,
            unequip_cape,
            search_mods,
            get_mod_author,
            get_featured_mods,
            get_featured_resourcepacks,
            get_featured_shaders,
            get_featured_datapacks,
            get_blacklisted_mods,
            get_blacklisted_resourcepacks,
            get_blacklisted_shaders,
            get_blacklisted_datapacks,
            get_blacklisted_servers,
            get_whitelist_slots,
            add_player_to_whitelist,
            check_for_new_branch,
            get_branches_from_folder,
            get_default_mc_folder,
            copy_mc_data,
            copy_branch_data,
            is_client_running,
            run_client,
            enable_experimental_mode,
            download_template_and_open_explorer,
            request_trending_capes,
            request_user_capes,
            request_owned_capes,
            refresh_via_norisk,
            get_mobile_app_token,
            reset_mobile_app_token,
            clear_data,
            get_changelogs,
            get_announcements,
            get_last_viewed_popups,
            store_last_viewed_popups,
            get_mod_info,
            console_log_info,
            console_log_warning,
            console_log_error,
            get_launcher_profiles,
            store_launcher_profiles,
            get_project_version,
            get_custom_mods_filenames,
            save_custom_mod_to_folder,
            delete_custom_mod_file,
            install_mod_and_dependencies,
            get_custom_shaders_folder,
            delete_shader_file,
            save_custom_shader_to_folder,
            get_custom_shaders_filenames,
            search_shaders,
            get_shader_info,
            get_shader,
            download_shader,
            get_custom_resourcepacks_folder,
            delete_resourcepack_file,
            save_custom_resourcepack_to_folder,
            get_custom_resourcepacks_filenames,
            search_resourcepacks,
            get_resourcepack_info,
            get_resourcepack,
            download_resourcepack,
            get_custom_datapacks_folder,
            delete_datapack_file,
            save_custom_datapack_to_folder,
            get_custom_datapacks_filenames,
            search_datapacks,
            get_datapack_info,
            get_datapack,
            download_datapack,
            get_world_folders,
            enable_keep_local_assets,
            disable_keep_local_assets,
            get_keep_local_assets,
            upload_logs,
            get_launch_manifest,
            default_data_folder_path,
            terminate,
            get_featured_servers,
            get_custom_servers,
            check_custom_server_subdomain,
            get_custom_server_jwt_token,
            create_custom_server,
            initialize_custom_server,
            run_custom_server,
            check_if_custom_server_running,
            terminate_custom_server,
            execute_rcon_command,
            get_rcon_server_info,
            delete_custom_server,
            get_all_vanilla_versions,
            get_vanilla_manifest,
            get_all_fabric_game_versions,
            get_all_fabric_loader_versions,
            get_quilt_manifest,
            get_forge_manifest,
            get_neoforge_manifest,
            get_all_paper_game_versions,
            get_all_paper_build_versions,
            get_all_folia_game_versions,
            get_all_folia_build_versions,
            get_all_purpur_game_versions,
            get_all_spigot_game_versions,
            get_total_memory,
            get_all_bukkit_game_versions,
            check_feature_whitelist,
            get_full_feature_whitelist,
            export_profile_and_open_explorer,
            import_launcher_profile
        ])
        .run(tauri::generate_context!())
        .expect("error while running tauri application");
}<|MERGE_RESOLUTION|>--- conflicted
+++ resolved
@@ -710,25 +710,9 @@
 async fn get_custom_resourcepacks_filenames(
     options: LauncherOptions,
     branch: &str,
-<<<<<<< HEAD
-) -> Result<Vec<String>, String> {
-    let custom_resourcepack_folder = options
-        .data_path_buf()
-        .join("gameDir")
-        .join(branch)
-        .join("resourcepacks");
-    let names = ModrinthApiEndpoints::get_custom_resourcepack_names(
-        &custom_resourcepack_folder,
-        &installed_resourcepacks,
-    )
-        .await
-        .map_err(|e| format!("unable to load config filenames: {:?}", e))?;
-    Ok(names)
-=======
     installed_resourcepacks: Vec<ResourcePack>,
 ) -> Result<Vec<String>, Error> {
     ResourcePackManager::get_custom_resourcepack_filenames(options, branch, installed_resourcepacks).await
->>>>>>> 55114831
 }
 
 #[tauri::command]
@@ -762,27 +746,9 @@
     options: LauncherOptions,
     branch: &str,
     world: &str,
-<<<<<<< HEAD
-) -> Result<Vec<String>, String> {
-    let custom_datapack_folder = options
-        .data_path_buf()
-        .join("gameDir")
-        .join(branch)
-        .join("saves")
-        .join(world)
-        .join("datapacks");
-    let names = ModrinthApiEndpoints::get_custom_datapack_names(
-        &custom_datapack_folder,
-        &installed_datapacks,
-    )
-        .await
-        .map_err(|e| format!("unable to load config filenames: {:?}", e))?;
-    Ok(names)
-=======
     installed_datapacks: Vec<Datapack>,
 ) -> Result<Vec<String>, Error> {
     DataPackManager::get_custom_datapack_filenames(options, branch, world, installed_datapacks).await
->>>>>>> 55114831
 }
 
 #[tauri::command]
